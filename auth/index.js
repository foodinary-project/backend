--- conflicted
+++ resolved
@@ -1,643 +1,635 @@
-// Use require('dotenv').config() only in development.
-if (process.env.NODE_ENV !== "production") {
-  require("dotenv").config();
-}
-
-const Hapi = require("@hapi/hapi");
-const Joi = require("joi");
-const bcrypt = require("bcryptjs");
-const jwt = require("jsonwebtoken");
-const crypto = require("crypto");
-const nodemailer = require("nodemailer");
-const { Storage } = require("@google-cloud/storage");
-const { Pool } = require("pg"); // Import the pg Pool
-
-// --- Load configuration from environment variables ---
-const JWT_SECRET = process.env.JWT_SECRET;
-const GCS_BUCKET_NAME = process.env.GCS_BUCKET_NAME;
-const GMAIL_USER = process.env.GMAIL_USER;
-const GMAIL_PASS = process.env.GMAIL_PASS;
-const FRONTEND_URL = process.env.FRONTEND_URL || "http://localhost:3000";
-const PORT = process.env.PORT || 3000;
-const HOST = process.env.HOST || "0.0.0.0";
-const DATABASE_URL = process.env.DATABASE_URL;
-
-// --- Service Initialization ---
-let storage;
-try {
-  storage = new Storage();
-  console.log("Google Cloud Storage client initialized successfully.");
-} catch (error) {
-  console.error("Could not initialize Google Cloud Storage client.", error);
-}
-
-// Database Connection Pool
-const pool = new Pool({
-  connectionString: DATABASE_URL,
-  ssl:
-    // process.env.NODE_ENV === "production"
-    //   ? { rejectUnauthorized: false }
-    //   : false,
-    {
-      rejectUnauthorized: false,
-    },
-});
-
-const transporter = nodemailer.createTransport({
-  service: "gmail",
-  auth: { user: GMAIL_USER, pass: GMAIL_PASS },
-});
-
-// Helper function
-const verifyToken = (token) => {
-  try {
-    return jwt.verify(token, JWT_SECRET);
-  } catch (err) {
-    return null;
-  }
-};
-
-// --- In-memory store for reset tokens. For production, this could also be moved to the database.
-const resetTokens = {};
-
-const init = async () => {
-  // Pre-flight checks
-  if (!JWT_SECRET || !DATABASE_URL) {
-    console.error("FATAL ERROR: JWT_SECRET and DATABASE_URL must be set.");
-    process.exit(1);
-  }
-
-  try {
-    const client = await pool.connect();
-    console.log("Database connected successfully.");
-    client.release();
-  } catch (error) {
-    console.error("FATAL ERROR: Failed to connect to the database.", error);
-    process.exit(1);
-  }
-
-  const server = Hapi.server({
-    port: PORT,
-    host: HOST,
-    routes: {
-      cors: {
-        origin: [
-          "http://localhost:5173",
-          "http://localhost:3000",
-          "http://localhost:8080",
-          FRONTEND_URL,
-        ].filter(Boolean),
-        headers: [
-          "Accept",
-          "Authorization",
-          "Content-Type",
-          "If-None-Match",
-          "X-File-Name",
-          "X-File-Type",
-        ],
-        credentials: true,
-      },
-    },
-  });
-
-  // --- ROUTES ---
-
-  // REGISTER
-  server.route({
-    method: "POST",
-    path: "/register",
-    options: {
-      validate: {
-        payload: Joi.object({
-          email: Joi.string().email().required(),
-          name: Joi.string().min(2).required(),
-          password: Joi.string()
-            .min(8)
-            .pattern(new RegExp("^(?=.*[A-Z])(?=.*\\d).+$"))
-            .required()
-            .messages({
-              "string.pattern.base":
-                "Password must contain at least one uppercase letter and one number",
-            }),
-          confirmPassword: Joi.string()
-            .valid(Joi.ref("password"))
-            .required()
-            .messages({
-              "any.only": "Password confirmation does not match password",
-            }),
-        }),
-        failAction: (request, h, err) =>
-          h
-            .response({ statusCode: 400, message: err.details[0].message })
-            .code(400)
-            .takeover(),
-      },
-    },
-    handler: async (request, h) => {
-      const { email, name, password } = request.payload;
-      try {
-        const userCheck = await pool.query(
-          "SELECT id FROM users WHERE email = $1",
-          [email]
-        );
-        if (userCheck.rows.length > 0) {
-          return h
-            .response({ statusCode: 409, message: "Email already exists" })
-            .code(409);
-        }
-        const hashedPassword = await bcrypt.hash(password, 10);
-        const newUserQuery =
-          "INSERT INTO users (name, email, password_hash) VALUES ($1, $2, $3) RETURNING id, email, name";
-        const result = await pool.query(newUserQuery, [
-          name,
-          email,
-          hashedPassword,
-        ]);
-        return h
-          .response({
-            statusCode: 201,
-            message: "User registered successfully",
-            user: result.rows[0],
-          })
-          .code(201);
-      } catch (err) {
-        console.error("Error during registration:", err);
-        return h
-          .response({ statusCode: 500, message: "Internal Server Error" })
-          .code(500);
-      }
-    },
-  });
-
-  // LOGIN
-  server.route({
-    method: "POST",
-    path: "/login",
-    options: {
-      validate: {
-        payload: Joi.object({
-          email: Joi.string().email().required(),
-          password: Joi.string().required(),
-        }),
-        failAction: (request, h, err) =>
-          h
-            .response({ statusCode: 400, message: err.details[0].message })
-            .code(400)
-            .takeover(),
-      },
-    },
-    handler: async (request, h) => {
-      const { email, password } = request.payload;
-      try {
-        const result = await pool.query(
-          "SELECT * FROM users WHERE email = $1",
-          [email]
-        );
-        const user = result.rows[0];
-        if (!user || !(await bcrypt.compare(password, user.password_hash))) {
-          return h
-            .response({ statusCode: 401, message: "Invalid email or password" })
-            .code(401);
-        }
-        const token = jwt.sign(
-          { userId: user.id, email: user.email, name: user.name },
-          JWT_SECRET,
-          { expiresIn: "1h" }
-        );
-        return {
-          token,
-          message: "Login successfully",
-          user: {
-            id: user.id,
-            email: user.email,
-            name: user.name,
-            profilePictureUrl: user.profile_picture_url || null,
-          },
-        };
-      } catch (err) {
-        console.error("Error during login:", err);
-        return h
-          .response({ statusCode: 500, message: "Internal Server Error" })
-          .code(500);
-      }
-    },
-  });
-
-  // GET PROFILE
-  server.route({
-    method: "GET",
-    path: "/profile",
-    options: {
-      validate: {
-        headers: Joi.object({ authorization: Joi.string().required() }).unknown(
-          true
-        ),
-        failAction: (request, h, err) =>
-          h
-            .response({ statusCode: 400, message: err.details[0].message })
-            .code(400)
-            .takeover(),
-      },
-    },
-    handler: async (request, h) => {
-      const authHeader = request.headers.authorization;
-      if (!authHeader || !authHeader.startsWith("Bearer ")) {
-        return h
-          .response({
-            statusCode: 401,
-            message: "Missing or invalid token format",
-          })
-          .code(401);
-      }
-      const token = authHeader.substring(7);
-      const decodedToken = verifyToken(token);
-
-      if (!decodedToken || !decodedToken.userId) {
-        return h
-          .response({ statusCode: 401, message: "Invalid or expired token" })
-          .code(401);
-      }
-      try {
-        const result = await pool.query(
-          "SELECT id, email, name, profile_picture_url FROM users WHERE id = $1",
-          [decodedToken.userId]
-        );
-        if (result.rows.length === 0) {
-          return h
-            .response({ statusCode: 404, message: "User not found" })
-            .code(404);
-        }
-        const user = result.rows[0];
-        return {
-          statusCode: 200,
-          message: "Profile retrieved successfully",
-          user: {
-            id: user.id,
-            email: user.email,
-            name: user.name,
-            profilePictureUrl: user.profile_picture_url || null,
-          },
-        };
-      } catch (err) {
-        console.error("Error fetching profile:", err);
-        return h
-          .response({ statusCode: 500, message: "Internal Server Error" })
-          .code(500);
-      }
-    },
-  });
-
-  // UPDATE PROFILE
-  server.route({
-    method: "PUT",
-    path: "/update-profile",
-    options: {
-      validate: {
-        headers: Joi.object({ authorization: Joi.string().required() }).unknown(
-          true
-        ),
-        payload: Joi.object({
-          // Fields for general profile update
-          newEmail: Joi.string().email().optional(),
-          newName: Joi.string().min(2).optional(),
-          newProfilePictureUrl: Joi.string().uri().allow(null, "").optional(),
-          // Fields for password change
-          oldPassword: Joi.string().optional(),
-          newPassword: Joi.string()
-            .min(8)
-            .pattern(new RegExp("^(?=.*[A-Z])(?=.*\\d).+$"))
-            .optional()
-            .messages({
-              "string.pattern.base":
-                "Password must contain at least one uppercase letter and one number",
-            }),
-          confirmNewPassword: Joi.string()
-            .valid(Joi.ref("newPassword"))
-            .optional()
-            .messages({
-              "any.only": "Password confirmation does not match new password",
-            }),
-        })
-          .with("newPassword", ["oldPassword", "confirmNewPassword"]) // Requires old and confirm if new is present
-          .with("oldPassword", "newPassword"), // Requires new if old is present
-        failAction: (request, h, err) =>
-          h
-            .response({ statusCode: 400, message: err.details[0].message })
-            .code(400)
-            .takeover(),
-      },
-    },
-    handler: async (request, h) => {
-      const decodedToken = verifyToken(
-        request.headers.authorization.substring(7)
-      );
-      if (!decodedToken) {
-        return h
-          .response({ statusCode: 401, message: "Invalid or expired token" })
-          .code(401);
-      }
-
-      const userId = decodedToken.userId;
-      const {
-        newEmail,
-        newName,
-        newProfilePictureUrl,
-        oldPassword,
-        newPassword,
-      } = request.payload;
-
-      try {
-        const fields = [],
-          values = [];
-        let paramIndex = 1;
-
-        // Handle password change first
-        if (newPassword) {
-          const userResult = await pool.query(
-            "SELECT password_hash FROM users WHERE id = $1",
-            [userId]
-          );
-          if (userResult.rows.length === 0) {
-            return h
-              .response({ statusCode: 404, message: "User not found" })
-              .code(404);
-          }
-          const isOldPasswordValid = await bcrypt.compare(
-            oldPassword,
-            userResult.rows[0].password_hash
-          );
-          if (!isOldPasswordValid) {
-            return h
-              .response({ statusCode: 403, message: "Incorrect old password." })
-              .code(403);
-          }
-          const newHashedPassword = await bcrypt.hash(newPassword, 10);
-          fields.push(`password_hash = $${paramIndex++}`);
-          values.push(newHashedPassword);
-        }
-
-        // Handle other profile fields
-        if (newName) {
-          fields.push(`name = $${paramIndex++}`);
-          values.push(newName);
-        }
-        if (newEmail) {
-          fields.push(`email = $${paramIndex++}`);
-          values.push(newEmail);
-        }
-        if (newProfilePictureUrl !== undefined) {
-          fields.push(`profile_picture_url = $${paramIndex++}`);
-          values.push(newProfilePictureUrl);
-        }
-
-        if (fields.length === 0) {
-          return h
-            .response({ statusCode: 400, message: "No fields to update" })
-            .code(400);
-        }
-
-        values.push(userId);
-        const updateQuery = `UPDATE users SET ${fields.join(
-          ", "
-        )} WHERE id = $${paramIndex} RETURNING id, email, name, profile_picture_url`;
-        const result = await pool.query(updateQuery, values);
-
-        return h
-          .response({
-            statusCode: 200,
-            message: "Profile updated successfully",
-            user: result.rows[0],
-          })
-          .code(200);
-      } catch (err) {
-        console.error("Error updating profile:", err);
-        if (err.code === "23505")
-          return h
-            .response({ statusCode: 409, message: "Email already in use" })
-            .code(409);
-        return h
-          .response({ statusCode: 500, message: "Internal Server Error" })
-          .code(500);
-      }
-    },
-  });
-
-  // RESET PASSWORD (Kept in-memory for simplicity, can be moved to DB)
-  server.route({
-    method: "POST",
-    path: "/reset-password",
-    options: {
-      validate: {
-        payload: Joi.object({
-          email: Joi.string().email().required(),
-          token: Joi.string().optional(),
-          newPassword: Joi.string()
-            .min(8)
-            .pattern(new RegExp("^(?=.*[A-Z])(?=.*\\d).+$"))
-            .optional()
-            .messages({
-              "string.pattern.base":
-                "Password must contain at least one uppercase letter and one number",
-            }),
-        }),
-        failAction: (request, h, err) =>
-          h
-            .response({ statusCode: 400, message: err.details[0].message })
-            .code(400)
-            .takeover(),
-      },
-    },
-    handler: async (request, h) => {
-      const { email, token, newPassword } = request.payload;
-      if (!token && !newPassword) {
-        // Requesting reset link
-        const result = await pool.query(
-          "SELECT id, name FROM users WHERE email = $1",
-          [email]
-        );
-        if (result.rows.length === 0)
-          return h
-            .response({
-              message:
-                "If a user with this email exists, a reset link has been sent.",
-            })
-            .code(200); // Don't reveal if email exists
-
-        const userName = result.rows[0].name || "there";
-        const resetToken = Math.floor(10000 + Math.random() * 90000).toString();
-        resetTokens[email] = {
-          token: resetToken,
-          expires: Date.now() + 15 * 60 * 1000,
-        };
-        const resetLink = `${FRONTEND_URL}/reset-password?email=${encodeURIComponent(
-          email
-        )}&token=${resetToken}`;
-
-        // Styled email with highlighted token and link
-        const emailText = `Hi ${userName},
-
-          We received a request to reset the password for your account associated with this email address.
-
-          To reset your password, please use the following token:
-
-          ==============================
-          🔑 Reset Token: *${resetToken}*
-          ==============================
-
-          Or, you can simply click the button below:
-
-          ==============================
-          ${resetLink}
-          ==============================
-
-          If you didn’t request this, you can safely ignore this email. Your password will remain unchanged.
-
-          ---
-
-          Best regards,  
-          The Foodinary Team  
-          foodinary.project@gmail.com | https://foodinary.com`;
-        try {
-          await transporter.sendMail({
-            from: `"${
-              process.env.APP_NAME ||
-              "Foodinary | Find Your Indonesia Recipe Here!"
-            }" <foodinary.project@gmail.com>`,
-            to: email,
-            subject: "Password Reset Request",
-            text: emailText,
-            html: `<div style="font-family:sans-serif;line-height:1.6">
-                     <p>Hi <b>${userName}</b>,</p>
-                     <p>We received a request to reset the password for your account associated with this email address.</p>
-                     <p>To reset your password, please use the following token:</p>
-                     <div style="background:#f5f5f5;border-radius:6px;padding:16px 24px;font-size:1.2em;display:inline-block;margin:12px 0;">
-                       <b>🔑 Reset Token: <span style="color:#1976d2;font-size:1.3em;">${resetToken}</span></b>
-                     </div>
-                     <p>Or, you can simply click the button below:</p>
-                     <a href="${resetLink}" style="display:inline-block;background:#1976d2;color:#fff;text-decoration:none;padding:12px 24px;border-radius:4px;font-weight:bold;margin:12px 0;">Reset Password</a>
-<<<<<<< HEAD
-                     <p style="word-break:break-all;color:#555;">${resetLink}</p>
-=======
->>>>>>> c8c0625b
-                     <p>If you didn’t request this, you can safely ignore this email. Your password will remain unchanged.</p>
-                     <hr>
-                     <p style="font-size:0.95em;">
-                       Best regards,<br>
-                       The Foodinary Team<br>
-<<<<<<< HEAD
-                       <a href="mailto:foodinary.project@gmail.com" style="color:#1976d2">foodinary.project@gmail.com</a> | <a href="https://yourapp.com" style="color:#1976d2">https://yourapp.com</a>
-=======
-                       <a href="mailto:foodinary.project@gmail.com" style="color:#1976d2">foodinary.project@gmail.com</a> | <a href="https://foodinary.com" style="color:#1976d2">https://foodinary.com</a>
->>>>>>> c8c0625b
-                     </p>
-                   </div>`,
-          });
-        } catch (err) {
-          console.error(err);
-        }
-        return h
-          .response({
-            message:
-              "If a user with this email exists, a reset link has been sent.",
-          })
-          .code(200);
-      } else if (token && newPassword) {
-        // Submitting new password
-        const record = resetTokens[email];
-        if (!record || record.token !== token || record.expires < Date.now()) {
-          return h
-            .response({ message: "Invalid or expired reset token" })
-            .code(400);
-        }
-        const hashedPassword = await bcrypt.hash(newPassword, 10);
-        await pool.query(
-          "UPDATE users SET password_hash = $1 WHERE email = $2",
-          [hashedPassword, email]
-        );
-        delete resetTokens[email];
-        return { message: "Password has been reset successfully." };
-      }
-      return h.response({ message: "Invalid request" }).code(400);
-    },
-  });
-
-  // GENERATE UPLOAD URL
-  server.route({
-    method: "POST",
-    path: "/generate-upload-url",
-    options: {
-      validate: {
-        headers: Joi.object({ authorization: Joi.string().required() }).unknown(
-          true
-        ),
-        payload: Joi.object({
-          fileName: Joi.string().required(),
-          contentType: Joi.string().required(),
-        }),
-        failAction: (request, h, err) =>
-          h
-            .response({ statusCode: 400, message: err.details[0].message })
-            .code(400)
-            .takeover(),
-      },
-    },
-    handler: async (request, h) => {
-      if (!storage || !GCS_BUCKET_NAME) {
-        return h
-          .response({
-            statusCode: 500,
-            message: "Cloud storage not configured",
-          })
-          .code(500);
-      }
-      const decodedToken = verifyToken(
-        request.headers.authorization.substring(7)
-      );
-      if (!decodedToken) {
-        return h
-          .response({ statusCode: 401, message: "Unauthorized" })
-          .code(401);
-      }
-      const { fileName, contentType } = request.payload;
-      const uniqueFileName = `${
-        decodedToken.userId
-      }-${Date.now()}-${fileName.replace(/\s+/g, "_")}`;
-      const options = {
-        version: "v4",
-        action: "write",
-        expires: Date.now() + 15 * 60 * 1000,
-        contentType,
-      };
-      try {
-        const [url] = await storage
-          .bucket(GCS_BUCKET_NAME)
-          .file(uniqueFileName)
-          .getSignedUrl(options);
-        return {
-          statusCode: 200,
-          uploadUrl: url,
-          publicUrl: `https://storage.googleapis.com/${GCS_BUCKET_NAME}/${uniqueFileName}`,
-        };
-      } catch (error) {
-        console.error("Failed to generate signed URL:", error);
-        return h
-          .response({
-            statusCode: 500,
-            message: "Failed to generate upload URL.",
-          })
-          .code(500);
-      }
-    },
-  });
-
-  // --- Server Start ---
-  try {
-    await server.start();
-    console.log("Server running on %s", server.info.uri);
-  } catch (err) {
-    console.error("Error starting server:", err);
-    process.exit(1);
-  }
-};
-
-init();
+// Use require('dotenv').config() only in development.
+if (process.env.NODE_ENV !== "production") {
+  require("dotenv").config();
+}
+
+const Hapi = require("@hapi/hapi");
+const Joi = require("joi");
+const bcrypt = require("bcryptjs");
+const jwt = require("jsonwebtoken");
+const crypto = require("crypto");
+const nodemailer = require("nodemailer");
+const { Storage } = require("@google-cloud/storage");
+const { Pool } = require("pg"); // Import the pg Pool
+
+// --- Load configuration from environment variables ---
+const JWT_SECRET = process.env.JWT_SECRET;
+const GCS_BUCKET_NAME = process.env.GCS_BUCKET_NAME;
+const GMAIL_USER = process.env.GMAIL_USER;
+const GMAIL_PASS = process.env.GMAIL_PASS;
+const FRONTEND_URL = process.env.FRONTEND_URL || "http://localhost:3000";
+const PORT = process.env.PORT || 3000;
+const HOST = process.env.HOST || "0.0.0.0";
+const DATABASE_URL = process.env.DATABASE_URL;
+
+// --- Service Initialization ---
+let storage;
+try {
+  storage = new Storage();
+  console.log("Google Cloud Storage client initialized successfully.");
+} catch (error) {
+  console.error("Could not initialize Google Cloud Storage client.", error);
+}
+
+// Database Connection Pool
+const pool = new Pool({
+  connectionString: DATABASE_URL,
+  ssl:
+    // process.env.NODE_ENV === "production"
+    //   ? { rejectUnauthorized: false }
+    //   : false,
+    {
+      rejectUnauthorized: false,
+    },
+});
+
+const transporter = nodemailer.createTransport({
+  service: "gmail",
+  auth: { user: GMAIL_USER, pass: GMAIL_PASS },
+});
+
+// Helper function
+const verifyToken = (token) => {
+  try {
+    return jwt.verify(token, JWT_SECRET);
+  } catch (err) {
+    return null;
+  }
+};
+
+// --- In-memory store for reset tokens. For production, this could also be moved to the database.
+const resetTokens = {};
+
+const init = async () => {
+  // Pre-flight checks
+  if (!JWT_SECRET || !DATABASE_URL) {
+    console.error("FATAL ERROR: JWT_SECRET and DATABASE_URL must be set.");
+    process.exit(1);
+  }
+
+  try {
+    const client = await pool.connect();
+    console.log("Database connected successfully.");
+    client.release();
+  } catch (error) {
+    console.error("FATAL ERROR: Failed to connect to the database.", error);
+    process.exit(1);
+  }
+
+  const server = Hapi.server({
+    port: PORT,
+    host: HOST,
+    routes: {
+      cors: {
+        origin: [
+          "http://localhost:5173",
+          "http://localhost:3000",
+          "http://localhost:8080",
+          FRONTEND_URL,
+        ].filter(Boolean),
+        headers: [
+          "Accept",
+          "Authorization",
+          "Content-Type",
+          "If-None-Match",
+          "X-File-Name",
+          "X-File-Type",
+        ],
+        credentials: true,
+      },
+    },
+  });
+
+  // --- ROUTES ---
+
+  // REGISTER
+  server.route({
+    method: "POST",
+    path: "/register",
+    options: {
+      validate: {
+        payload: Joi.object({
+          email: Joi.string().email().required(),
+          name: Joi.string().min(2).required(),
+          password: Joi.string()
+            .min(8)
+            .pattern(new RegExp("^(?=.*[A-Z])(?=.*\\d).+$"))
+            .required()
+            .messages({
+              "string.pattern.base":
+                "Password must contain at least one uppercase letter and one number",
+            }),
+          confirmPassword: Joi.string()
+            .valid(Joi.ref("password"))
+            .required()
+            .messages({
+              "any.only": "Password confirmation does not match password",
+            }),
+        }),
+        failAction: (request, h, err) =>
+          h
+            .response({ statusCode: 400, message: err.details[0].message })
+            .code(400)
+            .takeover(),
+      },
+    },
+    handler: async (request, h) => {
+      const { email, name, password } = request.payload;
+      try {
+        const userCheck = await pool.query(
+          "SELECT id FROM users WHERE email = $1",
+          [email]
+        );
+        if (userCheck.rows.length > 0) {
+          return h
+            .response({ statusCode: 409, message: "Email already exists" })
+            .code(409);
+        }
+        const hashedPassword = await bcrypt.hash(password, 10);
+        const newUserQuery =
+          "INSERT INTO users (name, email, password_hash) VALUES ($1, $2, $3) RETURNING id, email, name";
+        const result = await pool.query(newUserQuery, [
+          name,
+          email,
+          hashedPassword,
+        ]);
+        return h
+          .response({
+            statusCode: 201,
+            message: "User registered successfully",
+            user: result.rows[0],
+          })
+          .code(201);
+      } catch (err) {
+        console.error("Error during registration:", err);
+        return h
+          .response({ statusCode: 500, message: "Internal Server Error" })
+          .code(500);
+      }
+    },
+  });
+
+  // LOGIN
+  server.route({
+    method: "POST",
+    path: "/login",
+    options: {
+      validate: {
+        payload: Joi.object({
+          email: Joi.string().email().required(),
+          password: Joi.string().required(),
+        }),
+        failAction: (request, h, err) =>
+          h
+            .response({ statusCode: 400, message: err.details[0].message })
+            .code(400)
+            .takeover(),
+      },
+    },
+    handler: async (request, h) => {
+      const { email, password } = request.payload;
+      try {
+        const result = await pool.query(
+          "SELECT * FROM users WHERE email = $1",
+          [email]
+        );
+        const user = result.rows[0];
+        if (!user || !(await bcrypt.compare(password, user.password_hash))) {
+          return h
+            .response({ statusCode: 401, message: "Invalid email or password" })
+            .code(401);
+        }
+        const token = jwt.sign(
+          { userId: user.id, email: user.email, name: user.name },
+          JWT_SECRET,
+          { expiresIn: "1h" }
+        );
+        return {
+          token,
+          message: "Login successfully",
+          user: {
+            id: user.id,
+            email: user.email,
+            name: user.name,
+            profilePictureUrl: user.profile_picture_url || null,
+          },
+        };
+      } catch (err) {
+        console.error("Error during login:", err);
+        return h
+          .response({ statusCode: 500, message: "Internal Server Error" })
+          .code(500);
+      }
+    },
+  });
+
+  // GET PROFILE
+  server.route({
+    method: "GET",
+    path: "/profile",
+    options: {
+      validate: {
+        headers: Joi.object({ authorization: Joi.string().required() }).unknown(
+          true
+        ),
+        failAction: (request, h, err) =>
+          h
+            .response({ statusCode: 400, message: err.details[0].message })
+            .code(400)
+            .takeover(),
+      },
+    },
+    handler: async (request, h) => {
+      const authHeader = request.headers.authorization;
+      if (!authHeader || !authHeader.startsWith("Bearer ")) {
+        return h
+          .response({
+            statusCode: 401,
+            message: "Missing or invalid token format",
+          })
+          .code(401);
+      }
+      const token = authHeader.substring(7);
+      const decodedToken = verifyToken(token);
+
+      if (!decodedToken || !decodedToken.userId) {
+        return h
+          .response({ statusCode: 401, message: "Invalid or expired token" })
+          .code(401);
+      }
+      try {
+        const result = await pool.query(
+          "SELECT id, email, name, profile_picture_url FROM users WHERE id = $1",
+          [decodedToken.userId]
+        );
+        if (result.rows.length === 0) {
+          return h
+            .response({ statusCode: 404, message: "User not found" })
+            .code(404);
+        }
+        const user = result.rows[0];
+        return {
+          statusCode: 200,
+          message: "Profile retrieved successfully",
+          user: {
+            id: user.id,
+            email: user.email,
+            name: user.name,
+            profilePictureUrl: user.profile_picture_url || null,
+          },
+        };
+      } catch (err) {
+        console.error("Error fetching profile:", err);
+        return h
+          .response({ statusCode: 500, message: "Internal Server Error" })
+          .code(500);
+      }
+    },
+  });
+
+  // UPDATE PROFILE
+  server.route({
+    method: "PUT",
+    path: "/update-profile",
+    options: {
+      validate: {
+        headers: Joi.object({ authorization: Joi.string().required() }).unknown(
+          true
+        ),
+        payload: Joi.object({
+          // Fields for general profile update
+          newEmail: Joi.string().email().optional(),
+          newName: Joi.string().min(2).optional(),
+          newProfilePictureUrl: Joi.string().uri().allow(null, "").optional(),
+          // Fields for password change
+          oldPassword: Joi.string().optional(),
+          newPassword: Joi.string()
+            .min(8)
+            .pattern(new RegExp("^(?=.*[A-Z])(?=.*\\d).+$"))
+            .optional()
+            .messages({
+              "string.pattern.base":
+                "Password must contain at least one uppercase letter and one number",
+            }),
+          confirmNewPassword: Joi.string()
+            .valid(Joi.ref("newPassword"))
+            .optional()
+            .messages({
+              "any.only": "Password confirmation does not match new password",
+            }),
+        })
+          .with("newPassword", ["oldPassword", "confirmNewPassword"]) // Requires old and confirm if new is present
+          .with("oldPassword", "newPassword"), // Requires new if old is present
+        failAction: (request, h, err) =>
+          h
+            .response({ statusCode: 400, message: err.details[0].message })
+            .code(400)
+            .takeover(),
+      },
+    },
+    handler: async (request, h) => {
+      const decodedToken = verifyToken(
+        request.headers.authorization.substring(7)
+      );
+      if (!decodedToken) {
+        return h
+          .response({ statusCode: 401, message: "Invalid or expired token" })
+          .code(401);
+      }
+
+      const userId = decodedToken.userId;
+      const {
+        newEmail,
+        newName,
+        newProfilePictureUrl,
+        oldPassword,
+        newPassword,
+      } = request.payload;
+
+      try {
+        const fields = [],
+          values = [];
+        let paramIndex = 1;
+
+        // Handle password change first
+        if (newPassword) {
+          const userResult = await pool.query(
+            "SELECT password_hash FROM users WHERE id = $1",
+            [userId]
+          );
+          if (userResult.rows.length === 0) {
+            return h
+              .response({ statusCode: 404, message: "User not found" })
+              .code(404);
+          }
+          const isOldPasswordValid = await bcrypt.compare(
+            oldPassword,
+            userResult.rows[0].password_hash
+          );
+          if (!isOldPasswordValid) {
+            return h
+              .response({ statusCode: 403, message: "Incorrect old password." })
+              .code(403);
+          }
+          const newHashedPassword = await bcrypt.hash(newPassword, 10);
+          fields.push(`password_hash = $${paramIndex++}`);
+          values.push(newHashedPassword);
+        }
+
+        // Handle other profile fields
+        if (newName) {
+          fields.push(`name = $${paramIndex++}`);
+          values.push(newName);
+        }
+        if (newEmail) {
+          fields.push(`email = $${paramIndex++}`);
+          values.push(newEmail);
+        }
+        if (newProfilePictureUrl !== undefined) {
+          fields.push(`profile_picture_url = $${paramIndex++}`);
+          values.push(newProfilePictureUrl);
+        }
+
+        if (fields.length === 0) {
+          return h
+            .response({ statusCode: 400, message: "No fields to update" })
+            .code(400);
+        }
+
+        values.push(userId);
+        const updateQuery = `UPDATE users SET ${fields.join(
+          ", "
+        )} WHERE id = $${paramIndex} RETURNING id, email, name, profile_picture_url`;
+        const result = await pool.query(updateQuery, values);
+
+        return h
+          .response({
+            statusCode: 200,
+            message: "Profile updated successfully",
+            user: result.rows[0],
+          })
+          .code(200);
+      } catch (err) {
+        console.error("Error updating profile:", err);
+        if (err.code === "23505")
+          return h
+            .response({ statusCode: 409, message: "Email already in use" })
+            .code(409);
+        return h
+          .response({ statusCode: 500, message: "Internal Server Error" })
+          .code(500);
+      }
+    },
+  });
+
+  // RESET PASSWORD (Kept in-memory for simplicity, can be moved to DB)
+  server.route({
+    method: "POST",
+    path: "/reset-password",
+    options: {
+      validate: {
+        payload: Joi.object({
+          email: Joi.string().email().required(),
+          token: Joi.string().optional(),
+          newPassword: Joi.string()
+            .min(8)
+            .pattern(new RegExp("^(?=.*[A-Z])(?=.*\\d).+$"))
+            .optional()
+            .messages({
+              "string.pattern.base":
+                "Password must contain at least one uppercase letter and one number",
+            }),
+        }),
+        failAction: (request, h, err) =>
+          h
+            .response({ statusCode: 400, message: err.details[0].message })
+            .code(400)
+            .takeover(),
+      },
+    },
+    handler: async (request, h) => {
+      const { email, token, newPassword } = request.payload;
+      if (!token && !newPassword) {
+        // Requesting reset link
+        const result = await pool.query(
+          "SELECT id, name FROM users WHERE email = $1",
+          [email]
+        );
+        if (result.rows.length === 0)
+          return h
+            .response({
+              message:
+                "If a user with this email exists, a reset link has been sent.",
+            })
+            .code(200); // Don't reveal if email exists
+
+        const userName = result.rows[0].name || "there";
+        const resetToken = Math.floor(10000 + Math.random() * 90000).toString();
+        resetTokens[email] = {
+          token: resetToken,
+          expires: Date.now() + 15 * 60 * 1000,
+        };
+        const resetLink = `${FRONTEND_URL}/reset-password?email=${encodeURIComponent(
+          email
+        )}&token=${resetToken}`;
+
+        // Styled email with highlighted token and link
+        const emailText = `Hi ${userName},
+
+          We received a request to reset the password for your account associated with this email address.
+
+          To reset your password, please use the following token:
+
+          ==============================
+          🔑 Reset Token: *${resetToken}*
+          ==============================
+
+          Or, you can simply click the button below:
+
+          ==============================
+          ${resetLink}
+          ==============================
+
+          If you didn’t request this, you can safely ignore this email. Your password will remain unchanged.
+
+          ---
+
+          Best regards,  
+          The Foodinary Team  
+          foodinary.project@gmail.com | https://foodinary.com`;
+        try {
+          await transporter.sendMail({
+            from: `"${
+              process.env.APP_NAME ||
+              "Foodinary | Find Your Indonesia Recipe Here!"
+            }" <foodinary.project@gmail.com>`,
+            to: email,
+            subject: "Password Reset Request",
+            text: emailText,
+            html: `<div style="font-family:sans-serif;line-height:1.6">
+                     <p>Hi <b>${userName}</b>,</p>
+                     <p>We received a request to reset the password for your account associated with this email address.</p>
+                     <p>To reset your password, please use the following token:</p>
+                     <div style="background:#f5f5f5;border-radius:6px;padding:16px 24px;font-size:1.2em;display:inline-block;margin:12px 0;">
+                       <b>🔑 Reset Token: <span style="color:#1976d2;font-size:1.3em;">${resetToken}</span></b>
+                     </div>
+                     <p>Or, you can simply click the button below:</p>
+                     <a href="${resetLink}" style="display:inline-block;background:#1976d2;color:#fff;text-decoration:none;padding:12px 24px;border-radius:4px;font-weight:bold;margin:12px 0;">Reset Password</a>
+                     <p>If you didn’t request this, you can safely ignore this email. Your password will remain unchanged.</p>
+                     <hr>
+                     <p style="font-size:0.95em;">
+                       Best regards,<br>
+                       The Foodinary Team<br>
+                       <a href="mailto:foodinary.project@gmail.com" style="color:#1976d2">foodinary.project@gmail.com</a> | <a href="https://foodinary.com" style="color:#1976d2">https://foodinary.com</a>
+                     </p>
+                   </div>`,
+          });
+        } catch (err) {
+          console.error(err);
+        }
+        return h
+          .response({
+            message:
+              "If a user with this email exists, a reset link has been sent.",
+          })
+          .code(200);
+      } else if (token && newPassword) {
+        // Submitting new password
+        const record = resetTokens[email];
+        if (!record || record.token !== token || record.expires < Date.now()) {
+          return h
+            .response({ message: "Invalid or expired reset token" })
+            .code(400);
+        }
+        const hashedPassword = await bcrypt.hash(newPassword, 10);
+        await pool.query(
+          "UPDATE users SET password_hash = $1 WHERE email = $2",
+          [hashedPassword, email]
+        );
+        delete resetTokens[email];
+        return { message: "Password has been reset successfully." };
+      }
+      return h.response({ message: "Invalid request" }).code(400);
+    },
+  });
+
+  // GENERATE UPLOAD URL
+  server.route({
+    method: "POST",
+    path: "/generate-upload-url",
+    options: {
+      validate: {
+        headers: Joi.object({ authorization: Joi.string().required() }).unknown(
+          true
+        ),
+        payload: Joi.object({
+          fileName: Joi.string().required(),
+          contentType: Joi.string().required(),
+        }),
+        failAction: (request, h, err) =>
+          h
+            .response({ statusCode: 400, message: err.details[0].message })
+            .code(400)
+            .takeover(),
+      },
+    },
+    handler: async (request, h) => {
+      if (!storage || !GCS_BUCKET_NAME) {
+        return h
+          .response({
+            statusCode: 500,
+            message: "Cloud storage not configured",
+          })
+          .code(500);
+      }
+      const decodedToken = verifyToken(
+        request.headers.authorization.substring(7)
+      );
+      if (!decodedToken) {
+        return h
+          .response({ statusCode: 401, message: "Unauthorized" })
+          .code(401);
+      }
+      const { fileName, contentType } = request.payload;
+      const uniqueFileName = `${
+        decodedToken.userId
+      }-${Date.now()}-${fileName.replace(/\s+/g, "_")}`;
+      const options = {
+        version: "v4",
+        action: "write",
+        expires: Date.now() + 15 * 60 * 1000,
+        contentType,
+      };
+      try {
+        const [url] = await storage
+          .bucket(GCS_BUCKET_NAME)
+          .file(uniqueFileName)
+          .getSignedUrl(options);
+        return {
+          statusCode: 200,
+          uploadUrl: url,
+          publicUrl: `https://storage.googleapis.com/${GCS_BUCKET_NAME}/${uniqueFileName}`,
+        };
+      } catch (error) {
+        console.error("Failed to generate signed URL:", error);
+        return h
+          .response({
+            statusCode: 500,
+            message: "Failed to generate upload URL.",
+          })
+          .code(500);
+      }
+    },
+  });
+
+  // --- Server Start ---
+  try {
+    await server.start();
+    console.log("Server running on %s", server.info.uri);
+  } catch (err) {
+    console.error("Error starting server:", err);
+    process.exit(1);
+  }
+};
+
+init();